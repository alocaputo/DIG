import shutil
from dig.sslgraph.evaluation import NodeUnsupervised
from dig.sslgraph.dataset import get_node_dataset
from dig.sslgraph.utils import Encoder
from dig.sslgraph.method import GRACE, GraphCL, NodeMVGRL


def test_NodeUnsupervised():
    root = './dataset'
    dataset = get_node_dataset('cora', root=root)
<<<<<<< HEAD

    embed_dim = 16
=======
    embed_dim = 8
>>>>>>> 676e0b30

    encoder = Encoder(feat_dim=dataset[0].x.shape[1], hidden_dim=embed_dim, 
                    n_layers=2, gnn='gcn', node_level=True, graph_level=False)
    grace = GRACE(dim=embed_dim, dropE_rate_1=0.2, dropE_rate_2=0.4, 
                maskN_rate_1=0.3, maskN_rate_2=0.4, tau=0.4)
    
    evaluator = NodeUnsupervised(dataset, log_interval=1)
    evaluator.setup_train_config(p_lr=0.0005, p_epoch=1, p_weight_decay=1e-5, comp_embed_on='cpu')
    test_mean = evaluator.evaluate(learning_model=grace, encoder=encoder)

    assert test_mean <= 1.0 and test_mean >= 0.0
    
    encoder_1 = Encoder(feat_dim=dataset[0].x.shape[1], hidden_dim=embed_dim, 
                        n_layers=2, gnn='gcn', node_level=True, graph_level=True)
    encoder_2 = Encoder(feat_dim=dataset[0].x.shape[1], hidden_dim=embed_dim, 
                        n_layers=2, gnn='gcn', node_level=True, graph_level=True)
    mvgrl = NodeMVGRL(z_dim=embed_dim*2, z_n_dim=embed_dim, diffusion_type='heat')
    
    evaluator = NodeUnsupervised(dataset, log_interval=1)
    evaluator.setup_train_config(p_lr=0.0005, p_epoch=1, p_weight_decay=1e-5, comp_embed_on='cpu')
    test_mean = evaluator.evaluate(learning_model=mvgrl, encoder=[encoder_1, encoder_2])

    assert test_mean <= 1.0 and test_mean >= 0.0

    shutil.rmtree(root)

if __name__ == '__main__':
    test_NodeUnsupervised()
<|MERGE_RESOLUTION|>--- conflicted
+++ resolved
@@ -1,44 +1,40 @@
-import shutil
-from dig.sslgraph.evaluation import NodeUnsupervised
-from dig.sslgraph.dataset import get_node_dataset
-from dig.sslgraph.utils import Encoder
-from dig.sslgraph.method import GRACE, GraphCL, NodeMVGRL
-
-
-def test_NodeUnsupervised():
-    root = './dataset'
-    dataset = get_node_dataset('cora', root=root)
-<<<<<<< HEAD
-
-    embed_dim = 16
-=======
-    embed_dim = 8
->>>>>>> 676e0b30
-
-    encoder = Encoder(feat_dim=dataset[0].x.shape[1], hidden_dim=embed_dim, 
-                    n_layers=2, gnn='gcn', node_level=True, graph_level=False)
-    grace = GRACE(dim=embed_dim, dropE_rate_1=0.2, dropE_rate_2=0.4, 
-                maskN_rate_1=0.3, maskN_rate_2=0.4, tau=0.4)
-    
-    evaluator = NodeUnsupervised(dataset, log_interval=1)
-    evaluator.setup_train_config(p_lr=0.0005, p_epoch=1, p_weight_decay=1e-5, comp_embed_on='cpu')
-    test_mean = evaluator.evaluate(learning_model=grace, encoder=encoder)
-
-    assert test_mean <= 1.0 and test_mean >= 0.0
-    
-    encoder_1 = Encoder(feat_dim=dataset[0].x.shape[1], hidden_dim=embed_dim, 
-                        n_layers=2, gnn='gcn', node_level=True, graph_level=True)
-    encoder_2 = Encoder(feat_dim=dataset[0].x.shape[1], hidden_dim=embed_dim, 
-                        n_layers=2, gnn='gcn', node_level=True, graph_level=True)
-    mvgrl = NodeMVGRL(z_dim=embed_dim*2, z_n_dim=embed_dim, diffusion_type='heat')
-    
-    evaluator = NodeUnsupervised(dataset, log_interval=1)
-    evaluator.setup_train_config(p_lr=0.0005, p_epoch=1, p_weight_decay=1e-5, comp_embed_on='cpu')
-    test_mean = evaluator.evaluate(learning_model=mvgrl, encoder=[encoder_1, encoder_2])
-
-    assert test_mean <= 1.0 and test_mean >= 0.0
-
-    shutil.rmtree(root)
-
-if __name__ == '__main__':
-    test_NodeUnsupervised()
+import shutil
+from dig.sslgraph.evaluation import NodeUnsupervised
+from dig.sslgraph.dataset import get_node_dataset
+from dig.sslgraph.utils import Encoder
+from dig.sslgraph.method import GRACE, GraphCL, NodeMVGRL
+
+
+def test_NodeUnsupervised():
+    root = './dataset'
+    dataset = get_node_dataset('cora', root=root)
+    embed_dim = 8
+
+    encoder = Encoder(feat_dim=dataset[0].x.shape[1], hidden_dim=embed_dim,
+                      n_layers=2, gnn='gcn', node_level=True, graph_level=False)
+    grace = GRACE(dim=embed_dim, dropE_rate_1=0.2, dropE_rate_2=0.4,
+                  maskN_rate_1=0.3, maskN_rate_2=0.4, tau=0.4)
+
+    evaluator = NodeUnsupervised(dataset, log_interval=1)
+    evaluator.setup_train_config(p_lr=0.0005, p_epoch=1, p_weight_decay=1e-5, comp_embed_on='cpu')
+    test_mean = evaluator.evaluate(learning_model=grace, encoder=encoder)
+
+    assert test_mean <= 1.0 and test_mean >= 0.0
+
+    encoder_1 = Encoder(feat_dim=dataset[0].x.shape[1], hidden_dim=embed_dim,
+                        n_layers=2, gnn='gcn', node_level=True, graph_level=True)
+    encoder_2 = Encoder(feat_dim=dataset[0].x.shape[1], hidden_dim=embed_dim,
+                        n_layers=2, gnn='gcn', node_level=True, graph_level=True)
+    mvgrl = NodeMVGRL(z_dim=embed_dim * 2, z_n_dim=embed_dim, diffusion_type='heat')
+
+    evaluator = NodeUnsupervised(dataset, log_interval=1)
+    evaluator.setup_train_config(p_lr=0.0005, p_epoch=1, p_weight_decay=1e-5, comp_embed_on='cpu')
+    test_mean = evaluator.evaluate(learning_model=mvgrl, encoder=[encoder_1, encoder_2])
+
+    assert test_mean <= 1.0 and test_mean >= 0.0
+
+    shutil.rmtree(root)
+
+
+if __name__ == '__main__':
+    test_NodeUnsupervised()